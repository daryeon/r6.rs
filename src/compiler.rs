--- conflicted
+++ resolved
@@ -25,15 +25,10 @@
         Quote = 8, // `quote`
         Quasiquote = 9, // `quasiquote`
         Unquote = 10, // `unquote`
-<<<<<<< HEAD
-        Cond = 11, // `cond`
-        And = 12, // `and`
-        Or = 13, // `or`
-=======
         UnquoteSplicing = 11, // `unquote`
-        And = 12, // `and`
-        Or = 13 // `or`
->>>>>>> 3abcadd2
+        Cond = 12, // `cond`
+        And = 13, // `and`
+        Or = 14, // `or`
     }
 }
 
@@ -70,11 +65,8 @@
             &Syntax::Quote => "quote",
             &Syntax::Quasiquote => "quasiquote",
             &Syntax::Unquote => "unquote",
-<<<<<<< HEAD
+            &Syntax::UnquoteSplicing => "unquote-splicing",
             &Syntax::Cond => "cond",
-=======
-            &Syntax::UnquoteSplicing => "unquote-splicing",
->>>>>>> 3abcadd2
             &Syntax::And => "and",
             &Syntax::Or => "or"
         }
